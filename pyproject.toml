--- conflicted
+++ resolved
@@ -23,12 +23,7 @@
 pre-commit = "^2.19.0"
 jupyter-contrib-nbextensions = "^0.5.1"
 autoflake = "^1.4"
-<<<<<<< HEAD
-joblib = "^1.1.0"
-=======
-mypy = "^0.960"
 joblib = "^1.2.0"
->>>>>>> 78123813
 
 [tool.black]
 line-length = 120
